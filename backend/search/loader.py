<<<<<<< HEAD
from elasticsearch import Elasticsearch, helpers
from pathlib import Path
import pandas as pd
import os

df = pd.read_csv("data/places.csv")
index_name = "index1"
es = Elasticsearch('http://localhost:9200', basic_auth=('elastic', 'QYzlf7wn'), verify_certs=False)

# prepare bulk actions
actions = [
    {
        "_index": index_name,
        "_source": row.to_dict()
    }
    for _, row in df.iterrows()
]

# bulk insert
helpers.bulk(es, actions)

print(f"Inserted {len(actions)} records into index '{index_name}'.")

# # Path to CSV relative to this file (robust across CWDs)
# DATA_PATH = Path(__file__).parent / "data" / "places.csv"

# # Canonical index name
# INDEX_NAME = os.getenv("ES_INDEX", "us_cities")


# def _normalize_row(row):
#     # Map CSV columns to canonical field names expected by the backend
#     def _safe_float(x):
#         try:
#             return float(x)
#         except Exception:
#             return None

#     def _safe_int(x):
#         try:
#             return int(x)
#         except Exception:
#             return None

#     name = row.get("City")
#     # try split state if present
#     state = None
#     if isinstance(name, str) and "," in name:
#         parts = [p.strip() for p in name.split(",")]
#         if len(parts) >= 2:
#             state = parts[-1]

#     doc = {
#         "name": name,
#         "case_num": _safe_int(row.get("CaseNum")),
#         "housing_cost": _safe_float(row.get("HousingCost")),
#         "climate_score": _safe_int(row.get("Climate")),
#         "healthcare_score": _safe_float(row.get("HlthCare")),
#         "crime_score": _safe_float(row.get("Crime")),
#         "transit_score": _safe_float(row.get("Transp")),
#         "education_score": _safe_float(row.get("Educ")),
#         "arts_score": _safe_float(row.get("Arts")),
#         "recreation_score": _safe_float(row.get("Recreat")),
#         "economy_score": _safe_float(row.get("Econ")),
#         "population": _safe_int(row.get("Pop")),
#         "state": state,
#     }

#     # Geo point
#     lon = row.get("Long")
#     lat = row.get("Lat")
#     try:
#         lonf = float(lon)
#         latf = float(lat)
#         doc["location"] = {"lon": lonf, "lat": latf}
#     except Exception:
#         # skip geo if invalid
#         pass

#     # Clean None values (Elasticsearch can accept nulls but we'll drop them for cleanliness)
#     doc = {k: v for k, v in doc.items() if v is not None}
#     return doc


# def load_into_es(csv_path: Path = DATA_PATH, index_name: str = INDEX_NAME, es_url: str = None):
#     """Load the CSV into Elasticsearch using canonical field names.

#     This function is idempotent for the same index (it will index documents
#     and overwrite by `_id` if CaseNum is present and used). It does not create
#     index mappings automatically.
#     """
#     if not csv_path.exists():
#         raise FileNotFoundError(f"CSV not found at {csv_path}")

#     df = pd.read_csv(csv_path)

#     es_url = es_url or os.getenv("ELASTICSEARCH_URL", "http://localhost:9200")
#     es = Elasticsearch(es_url)

#     actions = []
#     for _, row in df.iterrows():
#         doc = _normalize_row(row)
#         if not doc:
#             continue
#         op = {
#             "_op_type": "index",
#             "_index": index_name,
#             "_source": doc,
#         }
#         # Use case_num as _id if present
#         if doc.get("case_num"):
#             op["_id"] = str(doc["case_num"])
#         actions.append(op)

#     if not actions:
#         print("No documents to index.")
#         return

#     helpers.bulk(es, actions)
#     print(f"Indexed {len(actions)} documents into index '{index_name}'")


# if __name__ == "__main__":
#     # Simple CLI to load the CSV
#     try:
#         load_into_es()
#     except Exception as e:
#         print("Failed to load CSV:", e)

=======
from elasticsearch import Elasticsearch, helpers
from pathlib import Path
import pandas as pd
import matplotlib.pyplot as plt
from sklearn.preprocessing import MinMaxScaler, StandardScaler
import os


# 1. Clean and Normalize Data

# Load data as a dataframe
df = pd.read_csv(Path(__file__).parent / "data" / "places.csv")

# Remove CaseNum, Long, Lat, StNum
df = df.drop(['CaseNum', 
              'Long',
              'Lat',
              'StNum'],
              axis = 1)

df.hist()

# Rescale values to a range from low_num to high_num
low_num = 0
high_num = 10

# Select only numerical columns for scaling
numerical_cols = df.select_dtypes(include=['number']).columns

# Initialize Scalers
min_max_scaler = MinMaxScaler((low_num, high_num))
z_score_scaler = StandardScaler()

# Apply Min-Max Scaling to numerical columns
min_max_df = df.copy()
min_max_df[numerical_cols] = min_max_scaler.fit_transform(df[numerical_cols])

# Apply z-score normalization to numerical columns
z_score_df = df.copy()
z_score_df[numerical_cols] = z_score_scaler.fit_transform(df[numerical_cols])


print(min_max_df.head(10))
print(z_score_df.head(10))

min_max_df.to_csv(Path(__file__).parent / "data" / "places_min_max.csv", index=False)
z_score_df.to_csv(Path(__file__).parent / "data" / "places_z_score.csv", index=False)


# 2. Loading data into elastic search



# # Path to CSV relative to this file (robust across CWDs)
# DATA_PATH = Path(__file__).parent / "data" / "places.csv"

# # Canonical index name
# INDEX_NAME = os.getenv("ES_INDEX", "us_cities")


# def _normalize_row(row):
#     # Map CSV columns to canonical field names expected by the backend
#     def _safe_float(x):
#         try:
#             return float(x)
#         except Exception:
#             return None

#     def _safe_int(x):
#         try:
#             return int(x)
#         except Exception:
#             return None

#     name = row.get("City")
#     # try split state if present
#     state = None
#     if isinstance(name, str) and "," in name:
#         parts = [p.strip() for p in name.split(",")]
#         if len(parts) >= 2:
#             state = parts[-1]

#     doc = {
#         "name": name,
#         "case_num": _safe_int(row.get("CaseNum")),
#         "housing_cost": _safe_float(row.get("HousingCost")),
#         "climate_score": _safe_int(row.get("Climate")),
#         "healthcare_score": _safe_float(row.get("HlthCare")),
#         "crime_score": _safe_float(row.get("Crime")),
#         "transit_score": _safe_float(row.get("Transp")),
#         "education_score": _safe_float(row.get("Educ")),
#         "arts_score": _safe_float(row.get("Arts")),
#         "recreation_score": _safe_float(row.get("Recreat")),
#         "economy_score": _safe_float(row.get("Econ")),
#         "population": _safe_int(row.get("Pop")),
#         "state": state,
#     }

#     # Geo point
#     lon = row.get("Long")
#     lat = row.get("Lat")
#     try:
#         lonf = float(lon)
#         latf = float(lat)
#         doc["location"] = {"lon": lonf, "lat": latf}
#     except Exception:
#         # skip geo if invalid
#         pass

#     # Clean None values (Elasticsearch can accept nulls but we'll drop them for cleanliness)
#     doc = {k: v for k, v in doc.items() if v is not None}
#     return doc


# def load_into_es(csv_path: Path = DATA_PATH, index_name: str = INDEX_NAME, es_url: str = None):
#     """Load the CSV into Elasticsearch using canonical field names.

#     This function is idempotent for the same index (it will index documents
#     and overwrite by `_id` if CaseNum is present and used). It does not create
#     index mappings automatically.
#     """
#     if not csv_path.exists():
#         raise FileNotFoundError(f"CSV not found at {csv_path}")

#     df = pd.read_csv(csv_path)

#     es_url = es_url or os.getenv("ELASTICSEARCH_URL", "http://localhost:9200")
#     es = Elasticsearch(es_url)

#     actions = []
#     for _, row in df.iterrows():
#         doc = _normalize_row(row)
#         if not doc:
#             continue
#         op = {
#             "_op_type": "index",
#             "_index": index_name,
#             "_source": doc,
#         }
#         # Use case_num as _id if present
#         if doc.get("case_num"):
#             op["_id"] = str(doc["case_num"])
#         actions.append(op)

#     if not actions:
#         print("No documents to index.")
#         return

#     helpers.bulk(es, actions)
#     print(f"Indexed {len(actions)} documents into index '{index_name}'")


# if __name__ == "__main__":
#     # Simple CLI to load the CSV
#     try:
#         load_into_es()
#     except Exception as e:
#         print("Failed to load CSV:", e)
>>>>>>> a7309282
<|MERGE_RESOLUTION|>--- conflicted
+++ resolved
@@ -1,134 +1,3 @@
-<<<<<<< HEAD
-from elasticsearch import Elasticsearch, helpers
-from pathlib import Path
-import pandas as pd
-import os
-
-df = pd.read_csv("data/places.csv")
-index_name = "index1"
-es = Elasticsearch('http://localhost:9200', basic_auth=('elastic', 'QYzlf7wn'), verify_certs=False)
-
-# prepare bulk actions
-actions = [
-    {
-        "_index": index_name,
-        "_source": row.to_dict()
-    }
-    for _, row in df.iterrows()
-]
-
-# bulk insert
-helpers.bulk(es, actions)
-
-print(f"Inserted {len(actions)} records into index '{index_name}'.")
-
-# # Path to CSV relative to this file (robust across CWDs)
-# DATA_PATH = Path(__file__).parent / "data" / "places.csv"
-
-# # Canonical index name
-# INDEX_NAME = os.getenv("ES_INDEX", "us_cities")
-
-
-# def _normalize_row(row):
-#     # Map CSV columns to canonical field names expected by the backend
-#     def _safe_float(x):
-#         try:
-#             return float(x)
-#         except Exception:
-#             return None
-
-#     def _safe_int(x):
-#         try:
-#             return int(x)
-#         except Exception:
-#             return None
-
-#     name = row.get("City")
-#     # try split state if present
-#     state = None
-#     if isinstance(name, str) and "," in name:
-#         parts = [p.strip() for p in name.split(",")]
-#         if len(parts) >= 2:
-#             state = parts[-1]
-
-#     doc = {
-#         "name": name,
-#         "case_num": _safe_int(row.get("CaseNum")),
-#         "housing_cost": _safe_float(row.get("HousingCost")),
-#         "climate_score": _safe_int(row.get("Climate")),
-#         "healthcare_score": _safe_float(row.get("HlthCare")),
-#         "crime_score": _safe_float(row.get("Crime")),
-#         "transit_score": _safe_float(row.get("Transp")),
-#         "education_score": _safe_float(row.get("Educ")),
-#         "arts_score": _safe_float(row.get("Arts")),
-#         "recreation_score": _safe_float(row.get("Recreat")),
-#         "economy_score": _safe_float(row.get("Econ")),
-#         "population": _safe_int(row.get("Pop")),
-#         "state": state,
-#     }
-
-#     # Geo point
-#     lon = row.get("Long")
-#     lat = row.get("Lat")
-#     try:
-#         lonf = float(lon)
-#         latf = float(lat)
-#         doc["location"] = {"lon": lonf, "lat": latf}
-#     except Exception:
-#         # skip geo if invalid
-#         pass
-
-#     # Clean None values (Elasticsearch can accept nulls but we'll drop them for cleanliness)
-#     doc = {k: v for k, v in doc.items() if v is not None}
-#     return doc
-
-
-# def load_into_es(csv_path: Path = DATA_PATH, index_name: str = INDEX_NAME, es_url: str = None):
-#     """Load the CSV into Elasticsearch using canonical field names.
-
-#     This function is idempotent for the same index (it will index documents
-#     and overwrite by `_id` if CaseNum is present and used). It does not create
-#     index mappings automatically.
-#     """
-#     if not csv_path.exists():
-#         raise FileNotFoundError(f"CSV not found at {csv_path}")
-
-#     df = pd.read_csv(csv_path)
-
-#     es_url = es_url or os.getenv("ELASTICSEARCH_URL", "http://localhost:9200")
-#     es = Elasticsearch(es_url)
-
-#     actions = []
-#     for _, row in df.iterrows():
-#         doc = _normalize_row(row)
-#         if not doc:
-#             continue
-#         op = {
-#             "_op_type": "index",
-#             "_index": index_name,
-#             "_source": doc,
-#         }
-#         # Use case_num as _id if present
-#         if doc.get("case_num"):
-#             op["_id"] = str(doc["case_num"])
-#         actions.append(op)
-
-#     if not actions:
-#         print("No documents to index.")
-#         return
-
-#     helpers.bulk(es, actions)
-#     print(f"Indexed {len(actions)} documents into index '{index_name}'")
-
-
-# if __name__ == "__main__":
-#     # Simple CLI to load the CSV
-#     try:
-#         load_into_es()
-#     except Exception as e:
-#         print("Failed to load CSV:", e)
-
-=======
 from elasticsearch import Elasticsearch, helpers
 from pathlib import Path
 import pandas as pd
@@ -136,8 +5,25 @@
 from sklearn.preprocessing import MinMaxScaler, StandardScaler
 import os
 
+# df = pd.read_csv("data/places.csv")
+# index_name = "index1"
+# es = Elasticsearch('http://localhost:9200', basic_auth=('elastic', 'QYzlf7wn'), verify_certs=False)
 
-# 1. Clean and Normalize Data
+# # prepare bulk actions
+# actions = [
+#     {
+#         "_index": index_name,
+#         "_source": row.to_dict()
+#     }
+#     for _, row in df.iterrows()
+# ]
+
+# # bulk insert
+# helpers.bulk(es, actions)
+
+# print(f"Inserted {len(actions)} records into index '{index_name}'.")
+
+# # 1. Clean and Normalize Data
 
 # Load data as a dataframe
 df = pd.read_csv(Path(__file__).parent / "data" / "places.csv")
@@ -179,112 +65,127 @@
 
 
 # 2. Loading data into elastic search
+#df = pd.read_csv("data/places.csv")
+index_name = "us_cities"
+es = Elasticsearch('http://localhost:9200', basic_auth=('elastic', 'QYzlf7wn'), verify_certs=False)
 
+# prepare bulk actions
+actions = [
+    {
+        "_index": index_name,
+        "_source": row.to_dict()
+    }
+    for _, row in z_score_df.iterrows()
+]
+
+# bulk insert
+helpers.bulk(es, actions)
+
+print(f"Inserted {len(actions)} records into index '{index_name}'.")
 
 
 # # Path to CSV relative to this file (robust across CWDs)
-# DATA_PATH = Path(__file__).parent / "data" / "places.csv"
+# # DATA_PATH = Path(__file__).parent / "data" / "places.csv"
 
-# # Canonical index name
-# INDEX_NAME = os.getenv("ES_INDEX", "us_cities")
+# # # Canonical index name
+# # INDEX_NAME = os.getenv("ES_INDEX", "us_cities")
 
 
-# def _normalize_row(row):
-#     # Map CSV columns to canonical field names expected by the backend
-#     def _safe_float(x):
-#         try:
-#             return float(x)
-#         except Exception:
-#             return None
+# # def _normalize_row(row):
+# #     # Map CSV columns to canonical field names expected by the backend
+# #     def _safe_float(x):
+# #         try:
+# #             return float(x)
+# #         except Exception:
+# #             return None
 
-#     def _safe_int(x):
-#         try:
-#             return int(x)
-#         except Exception:
-#             return None
+# #     def _safe_int(x):
+# #         try:
+# #             return int(x)
+# #         except Exception:
+# #             return None
 
-#     name = row.get("City")
-#     # try split state if present
-#     state = None
-#     if isinstance(name, str) and "," in name:
-#         parts = [p.strip() for p in name.split(",")]
-#         if len(parts) >= 2:
-#             state = parts[-1]
+# #     name = row.get("City")
+# #     # try split state if present
+# #     state = None
+# #     if isinstance(name, str) and "," in name:
+# #         parts = [p.strip() for p in name.split(",")]
+# #         if len(parts) >= 2:
+# #             state = parts[-1]
 
-#     doc = {
-#         "name": name,
-#         "case_num": _safe_int(row.get("CaseNum")),
-#         "housing_cost": _safe_float(row.get("HousingCost")),
-#         "climate_score": _safe_int(row.get("Climate")),
-#         "healthcare_score": _safe_float(row.get("HlthCare")),
-#         "crime_score": _safe_float(row.get("Crime")),
-#         "transit_score": _safe_float(row.get("Transp")),
-#         "education_score": _safe_float(row.get("Educ")),
-#         "arts_score": _safe_float(row.get("Arts")),
-#         "recreation_score": _safe_float(row.get("Recreat")),
-#         "economy_score": _safe_float(row.get("Econ")),
-#         "population": _safe_int(row.get("Pop")),
-#         "state": state,
-#     }
+# #     doc = {
+# #         "name": name,
+# #         "case_num": _safe_int(row.get("CaseNum")),
+# #         "housing_cost": _safe_float(row.get("HousingCost")),
+# #         "climate_score": _safe_int(row.get("Climate")),
+# #         "healthcare_score": _safe_float(row.get("HlthCare")),
+# #         "crime_score": _safe_float(row.get("Crime")),
+# #         "transit_score": _safe_float(row.get("Transp")),
+# #         "education_score": _safe_float(row.get("Educ")),
+# #         "arts_score": _safe_float(row.get("Arts")),
+# #         "recreation_score": _safe_float(row.get("Recreat")),
+# #         "economy_score": _safe_float(row.get("Econ")),
+# #         "population": _safe_int(row.get("Pop")),
+# #         "state": state,
+# #     }
 
-#     # Geo point
-#     lon = row.get("Long")
-#     lat = row.get("Lat")
-#     try:
-#         lonf = float(lon)
-#         latf = float(lat)
-#         doc["location"] = {"lon": lonf, "lat": latf}
-#     except Exception:
-#         # skip geo if invalid
-#         pass
+# #     # Geo point
+# #     lon = row.get("Long")
+# #     lat = row.get("Lat")
+# #     try:
+# #         lonf = float(lon)
+# #         latf = float(lat)
+# #         doc["location"] = {"lon": lonf, "lat": latf}
+# #     except Exception:
+# #         # skip geo if invalid
+# #         pass
 
-#     # Clean None values (Elasticsearch can accept nulls but we'll drop them for cleanliness)
-#     doc = {k: v for k, v in doc.items() if v is not None}
-#     return doc
+# #     # Clean None values (Elasticsearch can accept nulls but we'll drop them for cleanliness)
+# #     doc = {k: v for k, v in doc.items() if v is not None}
+# #     return doc
 
 
-# def load_into_es(csv_path: Path = DATA_PATH, index_name: str = INDEX_NAME, es_url: str = None):
-#     """Load the CSV into Elasticsearch using canonical field names.
+# # def load_into_es(csv_path: Path = DATA_PATH, index_name: str = INDEX_NAME, es_url: str = None):
+# #     """Load the CSV into Elasticsearch using canonical field names.
 
-#     This function is idempotent for the same index (it will index documents
-#     and overwrite by `_id` if CaseNum is present and used). It does not create
-#     index mappings automatically.
-#     """
-#     if not csv_path.exists():
-#         raise FileNotFoundError(f"CSV not found at {csv_path}")
+# #     This function is idempotent for the same index (it will index documents
+# #     and overwrite by `_id` if CaseNum is present and used). It does not create
+# #     index mappings automatically.
+# #     """
+# #     if not csv_path.exists():
+# #         raise FileNotFoundError(f"CSV not found at {csv_path}")
 
-#     df = pd.read_csv(csv_path)
+# #     df = pd.read_csv(csv_path)
 
-#     es_url = es_url or os.getenv("ELASTICSEARCH_URL", "http://localhost:9200")
-#     es = Elasticsearch(es_url)
+# #     es_url = es_url or os.getenv("ELASTICSEARCH_URL", "http://localhost:9200")
+# #     es = Elasticsearch(es_url)
 
-#     actions = []
-#     for _, row in df.iterrows():
-#         doc = _normalize_row(row)
-#         if not doc:
-#             continue
-#         op = {
-#             "_op_type": "index",
-#             "_index": index_name,
-#             "_source": doc,
-#         }
-#         # Use case_num as _id if present
-#         if doc.get("case_num"):
-#             op["_id"] = str(doc["case_num"])
-#         actions.append(op)
+# #     actions = []
+# #     for _, row in df.iterrows():
+# #         doc = _normalize_row(row)
+# #         if not doc:
+# #             continue
+# #         op = {
+# #             "_op_type": "index",
+# #             "_index": index_name,
+# #             "_source": doc,
+# #         }
+# #         # Use case_num as _id if present
+# #         if doc.get("case_num"):
+# #             op["_id"] = str(doc["case_num"])
+# #         actions.append(op)
 
-#     if not actions:
-#         print("No documents to index.")
-#         return
+# #     if not actions:
+# #         print("No documents to index.")
+# #         return
 
-#     helpers.bulk(es, actions)
-#     print(f"Indexed {len(actions)} documents into index '{index_name}'")
+# #     helpers.bulk(es, actions)
+# #     print(f"Indexed {len(actions)} documents into index '{index_name}'")
 
 
-# if __name__ == "__main__":
-#     # Simple CLI to load the CSV
-#     try:
-#         load_into_es()
-#     except Exception as e:
-#         print("Failed to load CSV:", e)
->>>>>>> a7309282
+# # if __name__ == "__main__":
+# #     # Simple CLI to load the CSV
+# #     try:
+# #         load_into_es()
+# #     except Exception as e:
+# #         print("Failed to load CSV:", e)
